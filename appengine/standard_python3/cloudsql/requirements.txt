--- conflicted
+++ resolved
@@ -1,8 +1,4 @@
-<<<<<<< HEAD
-flask==1.1.4
-=======
 flask==2.0.0
->>>>>>> ec859e66
 # psycopg2==2.8.4
 psycopg2-binary==2.8.6 # you will need either the binary or the regular - for more info see http://initd.org/psycopg/docs/install.html
 PyMySQL==1.0.2
